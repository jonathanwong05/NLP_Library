--- conflicted
+++ resolved
@@ -1,63 +1,25 @@
 """
-
-file: text_library.py
-
+File: text_library.py
 Description: A reusable library for text analysis and comparison
 In theory, the framework should support any collection of texts
 of interest (though this might require the implementation of some
 custom parsers.)
 
-Possible sources for your mini-project
-
-- gutenburg texts
-- political speech
-- tweet compilations
-- corporate filings
-- philosophy treatises
-- letters, journals, diaries
-- blogs
-- news articles
-
-
-The core data structure:
-
-Input: "A" --> raw text,  "B" --> another text
-
-Extract wordcounts:
-        "A" --> wordcounts_A,   "B" --> wordcounts_B, ......
-
-What get stored:
-
-        "wordcounts"  --->   {"A" --> wordcounts_A,
-                              "B" --> wordcounts_B, etc.}
-
-        e.g., dict[wordcounts][A] --> wordcounts_A
-
+Authors: Vichu Selvaraju & Jon Wong
 """
 
-<<<<<<< HEAD
-from collections import defaultdict, Counter
-import random as rnd
-=======
 import numpy as np
 import pandas as pd
 import matplotlib.pyplot as plt
 from collections import defaultdict
 from preprocessor import load_text
->>>>>>> fc0bacfc
 from preprocessor import load_website
 from preprocessor import clean_text
 from preprocessor import extract_unique_words
 from preprocessor import compute_word_count
 from preprocessor import compute_sentiment
 from preprocessor import compute_readability
-
-# import matplotlib.pyplot as plt
-# import textstat
-# from textblob import TextBlob
-# import re
-# import requests
-# from bs4 import BeautifulSoup
+import sankey as sk
 
 
 class TextLibrary:
@@ -71,30 +33,23 @@
         self.stop_words = set()
 
     def default_parser(self, filename):
-        """Parse a standard text file and produce
-        extract data results in the form of a dictionary."""
-
-        results = {
-            "wordcount": Counter("To be or not to be".split(" ")),
-            "numwords": rnd.randrange(10, 50),
-        }
-
-        return results
-
-    def website_parser(self, url, div_class):
-        """Gets information on text from a website
-
-        Args:
-            url (string): Website url
-            div_class (string): Div class to find specific text
+        """Parse a standard text file and
+        extract data results in the form of a dictionary.
+
+        Args:
+            filename (string): Name of the file
 
         Returns:
-            dictionary: dictionary with text information
-        """
+            dictionary: Text information
+        """
+
         results = {}
 
-        # Load the text from a website
-        text = load_website(url, div_class)
+        # Load the text
+        text = load_text(filename)
+
+        # Clean the text
+        text = clean_text(text, self.stop_words)
 
         # Clean the text
         text = clean_text(text, self.stop_words)
@@ -117,25 +72,76 @@
 
         return results
 
+    def website_parser(self, url, div_class):
+        """Parse a website and extract data
+        results in the form of a dictionary.
+
+        Args:
+            url (string): Website url
+            div_class (string): Div class to find specific text
+
+        Returns:
+            dictionary: Text information
+        """
+        results = {}
+
+        # Load the text from a website
+        text = load_website(url, div_class)
+
+        # Clean the text
+        text = clean_text(text, self.stop_words)
+
+        # Get word counts
+        word_counts = compute_word_count(text)
+        results["wordcount"] = word_counts
+
+        # Get unique words
+        unique_words = extract_unique_words(text)
+        results["unique words"] = unique_words
+
+        # Get sentiment
+        sentiment = compute_sentiment(text)
+        results.update(sentiment)
+
+        # Get readability
+        readability = compute_readability(text)
+        results.update(readability)
+
+        return results
+
     def load_stop_words(self, stopwords_file):
-        pass
-
-    def load_text(self, filename, label=None, parser=None):
+        """Load stop words from a file
+
+        Args:
+            stopwords_file (string): filename for stop words
+        """
+        with open(stopwords_file, "r") as file:
+            content = file.read()
+        self.stop_words = set(content.split())
+
+    def load_text(
+        self, filename=None, url=None, div_class=None, label=None, parser=None
+    ):
         """Register a document with the framework.
         Extract and store data to be used later by
-        the visualizations"""
+        the visualizations
+
+        Args:
+            filename (string, optional): Text file to regsiter. Defualts to None.
+            url (string, optional): Website url with text to regsiter. Defaults to None.
+            div_class (string, optinal): Div class of website to get text. Defaults to None.
+            label (string, optional): Label for file. Defaults to None.
+            parser (object, optional): Name of parser to use for file. Defaults to None.
+        """
         if parser is None:
             results = self.default_parser(filename)
         else:
-            results = parser(filename)
+            results = parser(url, div_class)
 
         if label is None:
             label = filename
 
         for k, v in results.items():
-<<<<<<< HEAD
-            self.data[k][label] = v
-=======
             self.data[k][label] = v
 
     def sankey(self, k):
@@ -175,4 +181,31 @@
         # Show plot
         plt.legend()
         plt.show()
->>>>>>> fc0bacfc
+
+    def readability_graph(self):
+        """ readability subplots for each file """
+
+        # Data
+        labels = list(self.data['flesch_reading_ease'].keys())
+        num_files = len(labels)
+        flesch_scores = list(self.data['flesch_reading_ease'].values())
+        gunning_scores = list(self.data['gunning_fog'].values())
+
+        # Subplot Dimensions
+        rows = int(np.ceil(np.sqrt(num_files)))
+        cols = int(np.ceil(num_files / rows))
+
+        # Subplots
+        fig, axes = plt.subplots(rows, cols, figsize=(15, rows * 5))
+        if num_files == 1:
+            axes = [axes]  # Wrap single subplot in a list
+        else:
+            axes = axes.flatten()  # Flatten array of subplots for easy indexing
+
+        for i, label in enumerate(labels):
+                ax = axes[i]
+                ax.bar(["Flesch", "Gunning"], [flesch_scores[i], gunning_scores[i]],
+                       color=["skyblue", "lightgreen"])
+                ax.set_title(label)
+                ax.set_ylabel("Score")
+                ax.set_ylim(0, 100)